/**
 * Licensed to the Apache Software Foundation (ASF) under one
 * or more contributor license agreements.  See the NOTICE file
 * distributed with this work for additional information
 * regarding copyright ownership.  The ASF licenses this file
 * to you under the Apache License, Version 2.0 (the
 * "License"); you may not use this file except in compliance
 * with the License.  You may obtain a copy of the License at
 *
 *     http://www.apache.org/licenses/LICENSE-2.0
 *
 * Unless required by applicable law or agreed to in writing, software
 * distributed under the License is distributed on an "AS IS" BASIS,
 * WITHOUT WARRANTIES OR CONDITIONS OF ANY KIND, either express or implied.
 * See the License for the specific language governing permissions and
 * limitations under the License.
 */
package org.apache.hadoop.hive.ql.io.orc;

import java.io.IOException;
import java.io.InputStream;
import java.nio.ByteBuffer;
import java.util.ArrayList;
<<<<<<< HEAD
=======
import java.util.LinkedList;
>>>>>>> 375b0a85
import java.util.List;
import java.util.ListIterator;

import org.apache.commons.logging.Log;
import org.apache.commons.logging.LogFactory;
import org.apache.hadoop.hive.common.DiskRange;
import org.apache.hadoop.hive.common.DiskRangeList;
<<<<<<< HEAD
import org.apache.hadoop.hive.llap.DebugUtils;
import org.apache.hadoop.hive.llap.LogLevels;
import org.apache.hadoop.hive.llap.io.api.EncodedColumnBatch.StreamBuffer;
import org.apache.hadoop.hive.llap.io.api.cache.LlapMemoryBuffer;
import org.apache.hadoop.hive.llap.io.api.cache.LowLevelCache;
import org.apache.hadoop.hive.llap.io.api.cache.LowLevelCache.Priority;
import org.apache.hadoop.hive.ql.io.orc.RecordReaderImpl.BufferChunk;
import org.apache.hadoop.hive.ql.io.orc.RecordReaderImpl.CacheChunk;
=======
import org.apache.hadoop.hive.ql.io.orc.RecordReaderImpl.BufferChunk;
>>>>>>> 375b0a85
import org.apache.hadoop.hive.shims.HadoopShims.ZeroCopyReaderShim;

import com.google.common.annotations.VisibleForTesting;

public abstract class InStream extends InputStream {

  private static final Log LOG = LogFactory.getLog(InStream.class);
  private static final LogLevels LOGL = new LogLevels(LOG);

  protected final Long fileId;
  protected final String name;
  protected long length;

<<<<<<< HEAD
  public InStream(Long fileId, String name, long length) {
    this.fileId = fileId;
=======
  protected final String name;
  protected final long length;

  public InStream(String name, long length) {
>>>>>>> 375b0a85
    this.name = name;
    this.length = length;
  }

  public String getStreamName() {
    return name;
  }

<<<<<<< HEAD

  public static class UncompressedStream extends InStream {
    protected List<DiskRange> bytes;
=======
  public long getStreamLength() {
    return length;
  }

  private static class UncompressedStream extends InStream {
    private final List<DiskRange> bytes;
    private final long length;
>>>>>>> 375b0a85
    private long currentOffset;
    private ByteBuffer range;
    private int currentRange;

<<<<<<< HEAD
    public UncompressedStream(Long fileId, String name, List<DiskRange> input, long length) {
      super(fileId, name, length);
      reset(input, length);
    }

    protected void reset(List<DiskRange> input, long length) {
=======
    public UncompressedStream(String name, List<DiskRange> input, long length) {
      super(name, length);
>>>>>>> 375b0a85
      this.bytes = input;
      this.length = length;
      currentRange = 0;
      currentOffset = 0;
      range = null;
    }

    @Override
    public int read() {
      if (range == null || range.remaining() == 0) {
        if (currentOffset == length) {
          return -1;
        }
        seek(currentOffset);
      }
      currentOffset += 1;
      return 0xff & range.get();
    }

    @Override
    public int read(byte[] data, int offset, int length) {
      if (range == null || range.remaining() == 0) {
        if (currentOffset == this.length) {
          return -1;
        }
        seek(currentOffset);
      }
      int actualLength = Math.min(length, range.remaining());
      range.get(data, offset, actualLength);
      currentOffset += actualLength;
      return actualLength;
    }

    @Override
    public int available() {
      if (range != null && range.remaining() > 0) {
        return range.remaining();
      }
      return (int) (length - currentOffset);
    }

    @Override
    public void close() {
      currentRange = bytes.size();
      currentOffset = length;
      // explicit de-ref of bytes[]
      bytes.clear();
    }

    @Override
    public void seek(PositionProvider index) throws IOException {
      seek(index.getNext());
    }

    public void seek(long desired) {
      if (desired == 0 && bytes.isEmpty()) {
        logEmptySeek(name);
        return;
      }
      int i = 0;
<<<<<<< HEAD
      for (DiskRange curRange : bytes) {
=======
      for(DiskRange curRange : bytes) {
>>>>>>> 375b0a85
        if (desired == 0 && curRange.getData().remaining() == 0) {
          logEmptySeek(name);
          return;
        }
        if (curRange.getOffset() <= desired &&
            (desired - curRange.getOffset()) < curRange.getLength()) {
          currentOffset = desired;
          currentRange = i;
          this.range = curRange.getData().duplicate();
          int pos = range.position();
          pos += (int)(desired - curRange.getOffset()); // this is why we duplicate
          this.range.position(pos);
          return;
        }
        ++i;
<<<<<<< HEAD
      }
      // if they are seeking to the precise end, go ahead and let them go there
      int segments = bytes.size();
      if (segments != 0 && desired == bytes.get(segments - 1).getEnd()) {
        currentOffset = desired;
        currentRange = segments - 1;
        DiskRange curRange = bytes.get(currentRange);
        this.range = curRange.getData().duplicate();
        int pos = range.position();
        pos += (int)(desired - curRange.getOffset()); // this is why we duplicate
        this.range.position(pos);
        return;
=======
>>>>>>> 375b0a85
      }
      throw new IllegalArgumentException("Seek in " + name + " to " +
        desired + " is outside of the data");
    }

    @Override
    public String toString() {
      return "uncompressed stream " + name + " position: " + currentOffset +
          " length: " + length + " range: " + currentRange +
          " offset: " + (range == null ? 0 : range.position()) + " limit: " + (range == null ? 0 : range.limit());
    }
  }

  private static ByteBuffer allocateBuffer(int size, boolean isDirect) {
    // TODO: use the same pool as the ORC readers
    if (isDirect) {
      return ByteBuffer.allocateDirect(size);
    } else {
      return ByteBuffer.allocate(size);
    }
  }

  private static class CompressedStream extends InStream {
    private final List<DiskRange> bytes;
    private final int bufferSize;
<<<<<<< HEAD
    private LlapMemoryBuffer cacheBuffer;
=======
>>>>>>> 375b0a85
    private ByteBuffer uncompressed;
    private final CompressionCodec codec;
    private ByteBuffer compressed;
    private long currentOffset;
    private int currentRange;
    private boolean isUncompressedOriginal;
<<<<<<< HEAD
    private final LowLevelCache cache;
    private final boolean doManageBuffers = true;

    public CompressedStream(Long fileId, String name, List<DiskRange> input, long length,
                            CompressionCodec codec, int bufferSize, LowLevelCache cache) {
      super(fileId, name, length);
=======

    public CompressedStream(String name, List<DiskRange> input, long length,
                            CompressionCodec codec, int bufferSize) {
      super(name, length);
>>>>>>> 375b0a85
      this.bytes = input;
      this.codec = codec;
      this.bufferSize = bufferSize;
      currentOffset = 0;
      currentRange = 0;
      this.cache = cache;
    }

<<<<<<< HEAD
    // TODO: This should not be used for main path.
    private final LlapMemoryBuffer[] singleAllocDest = new LlapMemoryBuffer[1];
    private void allocateForUncompressed(int size, boolean isDirect) {
      if (cache == null) {
        cacheBuffer = null;
        uncompressed = allocateBuffer(size, isDirect);
      } else {
        singleAllocDest[0] = null;
        cache.allocateMultiple(singleAllocDest, size);
        cacheBuffer = singleAllocDest[0];
        uncompressed = cacheBuffer.getByteBufferDup();
      }
    }

=======
>>>>>>> 375b0a85
    private void readHeader() throws IOException {
      if (compressed == null || compressed.remaining() <= 0) {
        seek(currentOffset);
      }
<<<<<<< HEAD
      if (cacheBuffer != null) {
        assert compressed == null;
        return; // Next block is ready from cache.
      }
=======
      long originalOffset = currentOffset;
>>>>>>> 375b0a85
      if (compressed.remaining() > OutStream.HEADER_SIZE) {
        int b0 = compressed.get() & 0xff;
        int b1 = compressed.get() & 0xff;
        int b2 = compressed.get() & 0xff;
        boolean isOriginal = (b0 & 0x01) == 1;
        int chunkLength = (b2 << 15) | (b1 << 7) | (b0 >> 1);

        if (chunkLength > bufferSize) {
          throw new IllegalArgumentException("Buffer size too small. size = " +
              bufferSize + " needed = " + chunkLength);
        }
        // read 3 bytes, which should be equal to OutStream.HEADER_SIZE always
        assert OutStream.HEADER_SIZE == 3 : "The Orc HEADER_SIZE must be the same in OutStream and InStream";
        currentOffset += OutStream.HEADER_SIZE;

        ByteBuffer slice = this.slice(chunkLength);

        if (isOriginal) {
          uncompressed = slice;
          isUncompressedOriginal = true;
        } else {
          if (isUncompressedOriginal) {
<<<<<<< HEAD
            allocateForUncompressed(bufferSize, slice.isDirect());
            isUncompressedOriginal = false;
          } else if (uncompressed == null) {
            allocateForUncompressed(bufferSize, slice.isDirect());
=======
            uncompressed = allocateBuffer(bufferSize, slice.isDirect());
            isUncompressedOriginal = false;
          } else if (uncompressed == null) {
            uncompressed = allocateBuffer(bufferSize, slice.isDirect());
>>>>>>> 375b0a85
          } else {
            uncompressed.clear();
          }
          codec.decompress(slice, uncompressed);
          if (cache != null) {
            // this is the inefficient path
            // TODO: this is invalid; base stripe offset should be passed, return value handled.
            //cache.putFileData(fileId, new DiskRange[] { new DiskRange(originalOffset,
            //  chunkLength + OutStream.HEADER_SIZE) }, new LlapMemoryBuffer[] { cacheBuffer }, 0);
          }
        }
      } else {
        throw new IllegalStateException("Can't read header at " + this);
      }
    }

    @Override
    public int read() throws IOException {
      if (uncompressed == null || uncompressed.remaining() == 0) {
        if (currentOffset == length) {
          return -1;
        }
        readHeader();
      }
      return 0xff & uncompressed.get();
    }

    @Override
    public int read(byte[] data, int offset, int length) throws IOException {
      if (uncompressed == null || uncompressed.remaining() == 0) {
        if (currentOffset == this.length) {
          return -1;
        }
        readHeader();
      }
      int actualLength = Math.min(length, uncompressed.remaining());
      uncompressed.get(data, offset, actualLength);
      return actualLength;
    }

    @Override
    public int available() throws IOException {
      if (uncompressed == null || uncompressed.remaining() == 0) {
        if (currentOffset == length) {
          return 0;
        }
        readHeader();
      }
      return uncompressed.remaining();
    }

    @Override
    public void close() {
      cacheBuffer = null;
      uncompressed = null;
      compressed = null;
      currentRange = bytes.size();
      currentOffset = length;
<<<<<<< HEAD
      if (doManageBuffers) {
        // TODO: this is the inefficient path for now. LLAP will used this differently.
        for (DiskRange range : bytes) {
          if (range instanceof CacheChunk) {
            cache.releaseBuffer(((CacheChunk)range).buffer);
          }
        }
      }
=======
>>>>>>> 375b0a85
      bytes.clear();
    }

    @Override
    public void seek(PositionProvider index) throws IOException {
      seek(index.getNext());
      long uncompressedBytes = index.getNext();
      if (uncompressedBytes != 0) {
        readHeader();
        uncompressed.position(uncompressed.position() +
                              (int) uncompressedBytes);
      } else if (uncompressed != null) {
        // mark the uncompressed buffer as done
        uncompressed.position(uncompressed.limit());
      }
    }

    /* slices a read only contiguous buffer of chunkLength */
    private ByteBuffer slice(int chunkLength) throws IOException {
      int len = chunkLength;
      final long oldOffset = currentOffset;
      ByteBuffer slice;
      if (compressed.remaining() >= len) {
        slice = compressed.slice();
        // simple case
        slice.limit(len);
        currentOffset += len;
        compressed.position(compressed.position() + len);
        return slice;
      } else if (currentRange >= (bytes.size() - 1)) {
        // nothing has been modified yet
        throw new IOException("EOF in " + this + " while trying to read " +
            chunkLength + " bytes");
      }

      if (LOG.isDebugEnabled()) {
        LOG.debug(String.format(
            "Crossing into next BufferChunk because compressed only has %d bytes (needs %d)",
            compressed.remaining(), len));
      }

      // we need to consolidate 2 or more buffers into 1
      // first copy out compressed buffers
      ByteBuffer copy = allocateBuffer(chunkLength, compressed.isDirect());
      currentOffset += compressed.remaining();
      len -= compressed.remaining();
      copy.put(compressed);
      ListIterator<DiskRange> iter = bytes.listIterator(currentRange);

      while (len > 0 && iter.hasNext()) {
        ++currentRange;
        if (LOG.isDebugEnabled()) {
          LOG.debug(String.format("Read slow-path, >1 cross block reads with %s", this.toString()));
        }
        DiskRange range = iter.next();
        compressed = range.getData().duplicate();
        if (compressed.remaining() >= len) {
          slice = compressed.slice();
          slice.limit(len);
          copy.put(slice);
          currentOffset += len;
          compressed.position(compressed.position() + len);
          return copy;
        }
        currentOffset += compressed.remaining();
        len -= compressed.remaining();
        copy.put(compressed);
      }

      // restore offsets for exception clarity
      seek(oldOffset);
      throw new IOException("EOF in " + this + " while trying to read " +
          chunkLength + " bytes");
    }

    private void seek(long desired) throws IOException {
      if (desired == 0 && bytes.isEmpty()) {
        logEmptySeek(name);
        return;
      }
      int i = 0;
      for (DiskRange range : bytes) {
        if (range.getOffset() <= desired && desired < range.getEnd()) {
          currentRange = i;
<<<<<<< HEAD
          if (range instanceof BufferChunk) {
            cacheBuffer = null;
            compressed = range.getData().duplicate();
            int pos = compressed.position();
            pos += (int)(desired - range.getOffset());
            compressed.position(pos);
          } else {
            compressed = null;
            cacheBuffer = ((CacheChunk)range).buffer;
            uncompressed = cacheBuffer.getByteBufferDup();
            if (desired != range.getOffset()) {
              throw new IOException("Cannot seek into the middle of uncompressed cached data");
            }
          }
=======
          compressed = range.getData().duplicate();
          int pos = compressed.position();
          pos += (int)(desired - range.getOffset());
          compressed.position(pos);
>>>>>>> 375b0a85
          currentOffset = desired;
          return;
        }
        ++i;
      }
      // if they are seeking to the precise end, go ahead and let them go there
      int segments = bytes.size();
      if (segments != 0 && desired == bytes.get(segments - 1).getEnd()) {
        DiskRange range = bytes.get(segments - 1);
        currentRange = segments - 1;
<<<<<<< HEAD
        if (range instanceof BufferChunk) {
          cacheBuffer = null;
          compressed = range.getData().duplicate();
          compressed.position(compressed.limit());
        } else {
          compressed = null;
          cacheBuffer = ((CacheChunk)range).buffer;
          uncompressed = cacheBuffer.getByteBufferDup();
          uncompressed.position(uncompressed.limit());
          if (desired != range.getOffset()) {
            throw new IOException("Cannot seek into the middle of uncompressed cached data");
          }
          currentOffset = desired;
        }
=======
        compressed = range.getData().duplicate();
        compressed.position(compressed.limit());
        currentOffset = desired;
>>>>>>> 375b0a85
        return;
      }
      throw new IOException("Seek outside of data in " + this + " to " + desired);
    }

    private String rangeString() {
      StringBuilder builder = new StringBuilder();
      int i = 0;
      for (DiskRange range : bytes) {
        if (i != 0) {
          builder.append("; ");
        }
        builder.append(" range " + i + " = " + range.getOffset()
            + " to " + (range.getEnd() - range.getOffset()));
        ++i;
      }
      return builder.toString();
    }

    @Override
    public String toString() {
      return "compressed stream " + name + " position: " + currentOffset +
          " length: " + length + " range: " + currentRange +
          " offset: " + (compressed == null ? 0 : compressed.position()) + " limit: " + (compressed == null ? 0 : compressed.limit()) +
          rangeString() +
          (uncompressed == null ? "" :
              " uncompressed: " + uncompressed.position() + " to " +
                  uncompressed.limit());
    }
  }

  public abstract void seek(PositionProvider index) throws IOException;

  private static void logEmptySeek(String name) {
    if (LOG.isWarnEnabled()) {
      LOG.warn("Attempting seek into empty stream (" + name + ") Skipping stream.");
    }
  }

  /**
   * Create an input stream from a list of buffers.
<<<<<<< HEAD
   * @param fileName name of the file
=======
>>>>>>> 375b0a85
   * @param streamName the name of the stream
   * @param buffers the list of ranges of bytes for the stream
   * @param offsets a list of offsets (the same length as input) that must
   *                contain the first offset of the each set of bytes in input
   * @param length the length in bytes of the stream
   * @param codec the compression codec
   * @param bufferSize the compression buffer size
   * @return an input stream
   * @throws IOException
   */
  @VisibleForTesting
  @Deprecated
<<<<<<< HEAD
  public static InStream create(Long fileId,
                                String streamName,
=======
  public static InStream create(String streamName,
>>>>>>> 375b0a85
                                ByteBuffer[] buffers,
                                long[] offsets,
                                long length,
                                CompressionCodec codec,
                                int bufferSize) throws IOException {
    List<DiskRange> input = new ArrayList<DiskRange>(buffers.length);
    for (int i = 0; i < buffers.length; ++i) {
      input.add(new BufferChunk(buffers[i], offsets[i]));
    }
<<<<<<< HEAD
    return create(fileId, streamName, input, length, codec, bufferSize, null);
=======
    return create(streamName, input, length, codec, bufferSize);
>>>>>>> 375b0a85
  }

  /**
   * Create an input stream from a list of disk ranges with data.
   * @param name the name of the stream
   * @param input the list of ranges of bytes for the stream; from disk or cache
   * @param length the length in bytes of the stream
   * @param codec the compression codec
   * @param bufferSize the compression buffer size
<<<<<<< HEAD
   * @param cache Low-level cache to use to put data, if any. Only works with compressed streams.
   * @return an input stream
   * @throws IOException
   */
  public static InStream create(Long fileId,
                                String name,
                                List<DiskRange> input,
                                long length,
                                CompressionCodec codec,
                                int bufferSize,
                                LowLevelCache cache) throws IOException {
    if (codec == null) {
      return new UncompressedStream(fileId, name, input, length);
    } else {
      return new CompressedStream(fileId, name, input, length, codec, bufferSize, cache);
    }
  }

  /**
   * CacheChunk that is pre-created for new cache data; initially, it contains an original disk
   * buffer and an unallocated LlapMemoryBuffer object. Before we expose it, the LMB is allocated,
   * the data is decompressed, and original compressed data is discarded. The chunk lives on in
   * the DiskRange list created for the request, and everyone treats it like regular CacheChunk.
   */
  private static class ProcCacheChunk extends CacheChunk {
    public ProcCacheChunk(long cbStartOffset, long cbEndOffset, boolean isCompressed,
        ByteBuffer originalData, LlapMemoryBuffer targetBuffer, int originalCbIndex) {
      super(targetBuffer, cbStartOffset, cbEndOffset);
      this.isCompressed = isCompressed;
      this.originalData = originalData;
      this.originalCbIndex = originalCbIndex;
    }

    boolean isCompressed;
    ByteBuffer originalData = null;
    int originalCbIndex;
  }

  /**
   * Uncompresses part of the stream. RGs can overlap, so we cannot just go and decompress
   * and remove what we have returned. We will keep iterator as a "hint" point.
   * @param fileName File name for cache keys.
   * @param baseOffset Absolute offset of boundaries and ranges relative to file, for cache keys.
   * @param start Ordered ranges containing file data. Helpful if they point close to cOffset.
   * @param cOffset Start offset to decompress.
   * @param endCOffset End offset to decompress; estimate, partial CBs will be ignored.
   * @param zcr Zero-copy reader, if any, to release discarded buffers.
   * @param codec Compression codec.
   * @param bufferSize Compressed buffer (CB) size.
   * @param cache Low-level cache to cache new data.
   * @param streamBuffer Stream buffer, to add the results.
   * @return Last buffer cached during decomrpession. Cache buffers are never removed from
   *         the master list, so they are safe to keep as iterators for various streams.
   */
  public static DiskRangeList uncompressStream(long fileId, long baseOffset,
      DiskRangeList start, long cOffset, long endCOffset, ZeroCopyReaderShim zcr,
      CompressionCodec codec, int bufferSize, LowLevelCache cache, StreamBuffer streamBuffer)
          throws IOException {
    streamBuffer.cacheBuffers = new ArrayList<LlapMemoryBuffer>();
    if (cOffset == endCOffset) return null;
    List<ProcCacheChunk> toDecompress = null;
    List<ByteBuffer> toRelease = null;

    // 1. Find our bearings in the stream. Normally, iter will already point either to where we
    // want to be, or just before. However, RGs can overlap due to encoding, so we may have
    // to return to a previous block.
    DiskRangeList current = findCompressedPosition(start, cOffset);
    if (DebugUtils.isTraceOrcEnabled()) {
      LOG.info("Starting uncompressStream for [" + cOffset + "," + endCOffset + ") at " + current);
    }

    // 2. Go thru the blocks; add stuff to results and prepare the decompression work (see below).
    if (cOffset > current.getOffset()) {
      // Target compression block is in the middle of the range; slice the range in two.
      current = current.split(cOffset).next;
    }
    long currentCOffset = cOffset;
    DiskRangeList lastCached = null;
    while (true) {
      DiskRangeList next = null;
      if (current instanceof CacheChunk) {
        // 2a. This is a cached compression buffer, add as is.
        CacheChunk cc = (CacheChunk)current;
        if (DebugUtils.isTraceLockingEnabled()) {
          LOG.info("Locking " + cc.buffer + " due to reuse");
        }
        cache.notifyReused(cc.buffer);
        streamBuffer.cacheBuffers.add(cc.buffer);
        currentCOffset = cc.getEnd();
        if (DebugUtils.isTraceOrcEnabled()) {
          LOG.info("Adding an already-uncompressed buffer " + cc.buffer);
        }
        lastCached = current;
        next = current.next;
      } else {
        // 2b. This is a compressed buffer. We need to uncompress it; the buffer can comprise
        // several disk ranges, so we might need to combine them.
        BufferChunk bc = (BufferChunk)current;
        if (toDecompress == null) {
          toDecompress = new ArrayList<ProcCacheChunk>();
          toRelease = (zcr == null) ? null : new ArrayList<ByteBuffer>();
        }
        long originalOffset = bc.getOffset();
        lastCached = addOneCompressionBuffer(bc, zcr, bufferSize,
            cache, streamBuffer.cacheBuffers, toDecompress, toRelease);
        next = (lastCached != null) ? lastCached.next : null;
        currentCOffset = (next != null) ? next.getOffset() : originalOffset;
      }
      if ((endCOffset >= 0 && currentCOffset >= endCOffset) || next == null) {
        break;
      }
      current = next;
    }

    // 3. Allocate the buffers, prepare cache keys.
    // At this point, we have read all the CBs we need to read. cacheBuffers contains some cache
    // data and some unallocated membufs for decompression. toDecompress contains all the work we
    // need to do, and each item points to one of the membufs in cacheBuffers as target. The iter
    // has also been adjusted to point to these buffers instead of compressed data for the ranges.
    if (toDecompress == null) return lastCached; // Nothing to decompress.

    LlapMemoryBuffer[] targetBuffers = new LlapMemoryBuffer[toDecompress.size()];
    DiskRange[] cacheKeys = new DiskRange[toDecompress.size()];
    int ix = 0;
    for (ProcCacheChunk chunk : toDecompress) {
      cacheKeys[ix] = chunk; // Relies on the fact that cache does not actually store these.
      targetBuffers[ix] = chunk.buffer;
      ++ix;
    }
    cache.allocateMultiple(targetBuffers, bufferSize);

    // 4. Now decompress (or copy) the data into cache buffers.
    for (ProcCacheChunk chunk : toDecompress) {
      ByteBuffer dest = chunk.buffer.getByteBufferRaw();
      int startPos = dest.position(), startLim = dest.limit();
      if (chunk.isCompressed) {
        codec.decompress(chunk.originalData, dest);
        // Codec resets the position to 0 and limit to correct limit.
        dest.position(startPos);
        int newLim = dest.limit();
        if (newLim > startLim) {
          throw new AssertionError("After codec, buffer [" + startPos + ", " + startLim
              + ") became [" + dest.position() + ", " + newLim + ")");
        }
      } else {
        dest.put(chunk.originalData); // Copy uncompressed data to cache.
        // Put moves position forward by the size of the data.
        int newPos = dest.position();
        if (newPos > startLim) {
          throw new AssertionError("After copying, buffer [" + startPos + ", " + startLim
              + ") became [" + newPos + ", " + dest.limit() + ")");
        }
        dest.position(startPos);
        dest.limit(newPos);
      }

      chunk.originalData = null;
      if (DebugUtils.isTraceLockingEnabled()) {
        LOG.info("Locking " + chunk.buffer + " due to reuse (after decompression)");
      }
      cache.notifyReused(chunk.buffer);
    }

    // 5. Release original compressed buffers to zero-copy reader if needed.
    if (toRelease != null) {
      assert zcr != null;
      for (ByteBuffer buf : toRelease) {
        zcr.releaseBuffer(buf);
      }
    }

    // 6. Finally, put data to cache.
    long[] collisionMask = cache.putFileData(
        fileId, cacheKeys, targetBuffers, baseOffset, Priority.NORMAL);
    processCacheCollisions(
        cache, collisionMask, toDecompress, targetBuffers, streamBuffer.cacheBuffers);
    return lastCached;
  }

  private static void processCacheCollisions(LowLevelCache cache, long[] collisionMask,
      List<ProcCacheChunk> toDecompress, LlapMemoryBuffer[] targetBuffers,
      List<LlapMemoryBuffer> cacheBuffers) {
    if (collisionMask == null) return;
    assert collisionMask.length >= (toDecompress.size() >>> 6);
    // There are some elements that were cached in parallel, take care of them.
    long maskVal = -1;
    for (int i = 0; i < toDecompress.size(); ++i) {
      if ((i & 63) == 0) {
        maskVal = collisionMask[i >>> 6];
      }
      if ((maskVal & 1) == 1) {
        // Cache has found an old buffer for the key and put it into array instead of our new one.
        ProcCacheChunk replacedChunk = toDecompress.get(i);
        LlapMemoryBuffer replacementBuffer = targetBuffers[i];
        if (DebugUtils.isTraceOrcEnabled()) {
          LOG.info("Discarding data due to cache collision: " + replacedChunk.buffer
              + " replaced with " + replacementBuffer);
        }
        assert replacedChunk.buffer != replacementBuffer : i + " was not replaced in the results "
            + "even though mask is [" + Long.toBinaryString(maskVal) + "]";
        assert replacedChunk.originalCbIndex >= 0;
        // Had the put succeeded for our new buffer, it would have refcount of 2 - 1 from put,
        // and 1 from notifyReused call above. "Old" buffer now has the 1 from put; new buffer
        // is unchanged at 1 from notifyReused. Make it all consistent.
        cache.releaseBuffer(replacedChunk.buffer);
        cache.notifyReused(replacementBuffer);
        // Replace the buffer in our big range list, as well as in current results.
        replacedChunk.buffer = replacementBuffer;
        cacheBuffers.set(replacedChunk.originalCbIndex, replacementBuffer);
        replacedChunk.originalCbIndex = -1; // This can only happen once at decompress time.
      }
      maskVal >>= 1;
    }
  }


  /** Finds compressed offset in a stream and makes sure iter points to its position.
     This may be necessary for obscure combinations of compression and encoding boundaries. */
  private static DiskRangeList findCompressedPosition(
      DiskRangeList ranges, long cOffset) {
    if (cOffset < 0) return ranges;
    // We expect the offset to be valid TODO: rather, validate
    while (ranges.getEnd() <= cOffset) {
      ranges = ranges.next;
    }
    while (ranges.getOffset() > cOffset) {
      ranges = ranges.prev;
    }
    return ranges;
  }


  /**
   * Reads one compression block from the source; handles compression blocks read from
   * multiple ranges (usually, that would only happen with zcr).
   * Adds stuff to cachedBuffers, toDecompress and toRelease (see below what each does).
   * @param current BufferChunk where compression block starts.
   * @param ranges Iterator of all chunks, pointing at current.
   * @param cacheBuffers The result buffer array to add pre-allocated target cache buffer.
   * @param toDecompress The list of work to decompress - pairs of compressed buffers and the 
   *                     target buffers (same as the ones added to cacheBuffers).
   * @param toRelease The list of buffers to release to zcr because they are no longer in use.
   * @return The resulting cache chunk.
   */
  private static ProcCacheChunk addOneCompressionBuffer(BufferChunk current, ZeroCopyReaderShim zcr,
      int bufferSize, LowLevelCache cache, List<LlapMemoryBuffer> cacheBuffers,
      List<ProcCacheChunk> toDecompress, List<ByteBuffer> toRelease) throws IOException {
    ByteBuffer slice = null;
    ByteBuffer compressed = current.chunk;
    long cbStartOffset = current.getOffset();
    int b0 = compressed.get() & 0xff;
    int b1 = compressed.get() & 0xff;
    int b2 = compressed.get() & 0xff;
    int chunkLength = (b2 << 15) | (b1 << 7) | (b0 >> 1);
    if (chunkLength > bufferSize) {
      throw new IllegalArgumentException("Buffer size too small. size = " +
          bufferSize + " needed = " + chunkLength);
    }
    int consumedLength = chunkLength + OutStream.HEADER_SIZE;
    long cbEndOffset = cbStartOffset + consumedLength;
    boolean isUncompressed = ((b0 & 0x01) == 1);
    if (DebugUtils.isTraceOrcEnabled()) {
      LOG.info("Found CB at " + cbStartOffset + ", chunk length " + chunkLength + ", total "
          + consumedLength + ", " + (isUncompressed ? "not " : "") + "compressed");
    }
    if (compressed.remaining() >= chunkLength) {
      // Simple case - CB fits entirely in the disk range.
      slice = compressed.slice();
      slice.limit(chunkLength);
      ProcCacheChunk cc = addOneCompressionBlockByteBuffer(slice, isUncompressed, cbStartOffset,
          cbEndOffset, chunkLength, current, cache, toDecompress, cacheBuffers);
      if (compressed.remaining() <= 0 && zcr != null) {
        toRelease.add(compressed);
      }
      return cc;
    }
    if (current.getEnd() < cbEndOffset && !current.hasContiguousNext()) {
      return null; // This is impossible to read from this chunk.
    }

    // TODO: we could remove extra copy for isUncompressed case by copying directly to cache.
    // We need to consolidate 2 or more buffers into one to decompress.
    ByteBuffer copy = allocateBuffer(chunkLength, compressed.isDirect());
    int remaining = chunkLength - compressed.remaining();
    int originalPos = compressed.position();
    copy.put(compressed);
    if (DebugUtils.isTraceOrcEnabled()) {
      LOG.info("Removing " + current + " from ranges");
    }
    DiskRangeList next = current.next;
    current.removeSelf();
    if (zcr != null) {
      if (originalPos == 0) {
        zcr.releaseBuffer(compressed); // We copied the entire buffer.
      } else {
        toRelease.add(compressed); // There might be slices depending on this buffer.
      }
    }

    while (next != null) {
      if (!(next instanceof BufferChunk)) {
        throw new IOException("Trying to extend compressed block into uncompressed block");
      }
      compressed = next.getData();
      if (compressed.remaining() >= remaining) {
        // This is the last range for this compression block. Yay!
        slice = compressed.slice();
        slice.limit(remaining);
        copy.put(slice);
        ProcCacheChunk cc = addOneCompressionBlockByteBuffer(
            copy, isUncompressed, cbStartOffset, cbEndOffset, remaining,
            (BufferChunk)next, cache, toDecompress, cacheBuffers);
        if (compressed.remaining() <= 0 && zcr != null) {
          zcr.releaseBuffer(compressed); // We copied the entire buffer.
        }
        return cc;
      }
      remaining -= compressed.remaining();
      copy.put(compressed);
      if (zcr != null) {
        zcr.releaseBuffer(compressed); // We copied the entire buffer.
      }
      DiskRangeList tmp = next;
      if (DebugUtils.isTraceOrcEnabled()) {
        LOG.info("Removing " + tmp + " from ranges");
      }
      next = next.hasContiguousNext() ? next.next : null;
      tmp.removeSelf();
    }
    return null; // This is impossible to read from this chunk.
  }

  /**
   * Add one buffer with compressed data the results for addOneCompressionBuffer (see javadoc).
   * @param fullCompressionBlock (fCB) Entire compression block, sliced or copied from disk data.
   * @param isUncompressed Whether the data in the block is uncompressed.
   * @param cbStartOffset Compressed start offset of the fCB.
   * @param cbEndOffset Compressed end offset of the fCB.
   * @param lastRange The buffer from which the last (or all) bytes of fCB come.
   * @param lastChunkLength The number of compressed bytes consumed from last *chunk* into fullCompressionBlock.
   * @param ranges The iterator of all compressed ranges for the stream, pointing at lastRange.
   * @param lastChunk 
   * @param toDecompress See addOneCompressionBuffer.
   * @param cacheBuffers See addOneCompressionBuffer.
   * @return New cache buffer.
   */
  private static ProcCacheChunk addOneCompressionBlockByteBuffer(ByteBuffer fullCompressionBlock,
      boolean isUncompressed, long cbStartOffset, long cbEndOffset, int lastChunkLength,
      BufferChunk lastChunk, LowLevelCache cache, List<ProcCacheChunk> toDecompress,
      List<LlapMemoryBuffer> cacheBuffers) {
    // Prepare future cache buffer.
    LlapMemoryBuffer futureAlloc = cache.createUnallocated();
    // Add it to result in order we are processing.
    cacheBuffers.add(futureAlloc);
    // Add it to the list of work to decompress.
    ProcCacheChunk cc = new ProcCacheChunk(cbStartOffset, cbEndOffset, !isUncompressed,
        fullCompressionBlock, futureAlloc, cacheBuffers.size() - 1);
    toDecompress.add(cc);
    // Adjust the compression block position.
    if (DebugUtils.isTraceOrcEnabled()) {
      LOG.info("Adjusting " + lastChunk + " to consume " + lastChunkLength + " compressed bytes");
    }
    lastChunk.chunk.position(lastChunk.chunk.position() + lastChunkLength);
    // Finally, put it in the ranges list for future use (if shared between RGs).
    // Before anyone else accesses it, it would have been allocated and decompressed locally.
    if (lastChunk.chunk.remaining() <= 0) {
      if (DebugUtils.isTraceOrcEnabled()) {
        LOG.info("Replacing " + lastChunk + " with " + cc + " in the buffers");
      }
      lastChunk.replaceSelfWith(cc);
    } else {
      if (DebugUtils.isTraceOrcEnabled()) {
        LOG.info("Adding " + cc + " before " + lastChunk + " in the buffers");
      }
      lastChunk.insertPartBefore(cc);
=======
   * @return an input stream
   * @throws IOException
   */
  public static InStream create(String name,
                                List<DiskRange> input,
                                long length,
                                CompressionCodec codec,
                                int bufferSize) throws IOException {
    if (codec == null) {
      return new UncompressedStream(name, input, length);
    } else {
      return new CompressedStream(name, input, length, codec, bufferSize);
>>>>>>> 375b0a85
    }
    return cc;
  }
}<|MERGE_RESOLUTION|>--- conflicted
+++ resolved
@@ -21,10 +21,7 @@
 import java.io.InputStream;
 import java.nio.ByteBuffer;
 import java.util.ArrayList;
-<<<<<<< HEAD
-=======
 import java.util.LinkedList;
->>>>>>> 375b0a85
 import java.util.List;
 import java.util.ListIterator;
 
@@ -32,7 +29,6 @@
 import org.apache.commons.logging.LogFactory;
 import org.apache.hadoop.hive.common.DiskRange;
 import org.apache.hadoop.hive.common.DiskRangeList;
-<<<<<<< HEAD
 import org.apache.hadoop.hive.llap.DebugUtils;
 import org.apache.hadoop.hive.llap.LogLevels;
 import org.apache.hadoop.hive.llap.io.api.EncodedColumnBatch.StreamBuffer;
@@ -41,9 +37,6 @@
 import org.apache.hadoop.hive.llap.io.api.cache.LowLevelCache.Priority;
 import org.apache.hadoop.hive.ql.io.orc.RecordReaderImpl.BufferChunk;
 import org.apache.hadoop.hive.ql.io.orc.RecordReaderImpl.CacheChunk;
-=======
-import org.apache.hadoop.hive.ql.io.orc.RecordReaderImpl.BufferChunk;
->>>>>>> 375b0a85
 import org.apache.hadoop.hive.shims.HadoopShims.ZeroCopyReaderShim;
 
 import com.google.common.annotations.VisibleForTesting;
@@ -57,15 +50,8 @@
   protected final String name;
   protected long length;
 
-<<<<<<< HEAD
   public InStream(Long fileId, String name, long length) {
     this.fileId = fileId;
-=======
-  protected final String name;
-  protected final long length;
-
-  public InStream(String name, long length) {
->>>>>>> 375b0a85
     this.name = name;
     this.length = length;
   }
@@ -74,34 +60,23 @@
     return name;
   }
 
-<<<<<<< HEAD
-
-  public static class UncompressedStream extends InStream {
-    protected List<DiskRange> bytes;
-=======
   public long getStreamLength() {
     return length;
   }
 
-  private static class UncompressedStream extends InStream {
-    private final List<DiskRange> bytes;
-    private final long length;
->>>>>>> 375b0a85
+  public static class UncompressedStream extends InStream {
+    private List<DiskRange> bytes;
+    private long length;
     private long currentOffset;
     private ByteBuffer range;
     private int currentRange;
 
-<<<<<<< HEAD
     public UncompressedStream(Long fileId, String name, List<DiskRange> input, long length) {
       super(fileId, name, length);
       reset(input, length);
     }
 
     protected void reset(List<DiskRange> input, long length) {
-=======
-    public UncompressedStream(String name, List<DiskRange> input, long length) {
-      super(name, length);
->>>>>>> 375b0a85
       this.bytes = input;
       this.length = length;
       currentRange = 0;
@@ -162,11 +137,7 @@
         return;
       }
       int i = 0;
-<<<<<<< HEAD
       for (DiskRange curRange : bytes) {
-=======
-      for(DiskRange curRange : bytes) {
->>>>>>> 375b0a85
         if (desired == 0 && curRange.getData().remaining() == 0) {
           logEmptySeek(name);
           return;
@@ -182,7 +153,6 @@
           return;
         }
         ++i;
-<<<<<<< HEAD
       }
       // if they are seeking to the precise end, go ahead and let them go there
       int segments = bytes.size();
@@ -195,8 +165,6 @@
         pos += (int)(desired - curRange.getOffset()); // this is why we duplicate
         this.range.position(pos);
         return;
-=======
->>>>>>> 375b0a85
       }
       throw new IllegalArgumentException("Seek in " + name + " to " +
         desired + " is outside of the data");
@@ -222,29 +190,19 @@
   private static class CompressedStream extends InStream {
     private final List<DiskRange> bytes;
     private final int bufferSize;
-<<<<<<< HEAD
     private LlapMemoryBuffer cacheBuffer;
-=======
->>>>>>> 375b0a85
     private ByteBuffer uncompressed;
     private final CompressionCodec codec;
     private ByteBuffer compressed;
     private long currentOffset;
     private int currentRange;
     private boolean isUncompressedOriginal;
-<<<<<<< HEAD
     private final LowLevelCache cache;
     private final boolean doManageBuffers = true;
 
     public CompressedStream(Long fileId, String name, List<DiskRange> input, long length,
                             CompressionCodec codec, int bufferSize, LowLevelCache cache) {
       super(fileId, name, length);
-=======
-
-    public CompressedStream(String name, List<DiskRange> input, long length,
-                            CompressionCodec codec, int bufferSize) {
-      super(name, length);
->>>>>>> 375b0a85
       this.bytes = input;
       this.codec = codec;
       this.bufferSize = bufferSize;
@@ -253,7 +211,6 @@
       this.cache = cache;
     }
 
-<<<<<<< HEAD
     // TODO: This should not be used for main path.
     private final LlapMemoryBuffer[] singleAllocDest = new LlapMemoryBuffer[1];
     private void allocateForUncompressed(int size, boolean isDirect) {
@@ -268,20 +225,14 @@
       }
     }
 
-=======
->>>>>>> 375b0a85
     private void readHeader() throws IOException {
       if (compressed == null || compressed.remaining() <= 0) {
         seek(currentOffset);
       }
-<<<<<<< HEAD
       if (cacheBuffer != null) {
         assert compressed == null;
         return; // Next block is ready from cache.
       }
-=======
-      long originalOffset = currentOffset;
->>>>>>> 375b0a85
       if (compressed.remaining() > OutStream.HEADER_SIZE) {
         int b0 = compressed.get() & 0xff;
         int b1 = compressed.get() & 0xff;
@@ -304,17 +255,10 @@
           isUncompressedOriginal = true;
         } else {
           if (isUncompressedOriginal) {
-<<<<<<< HEAD
             allocateForUncompressed(bufferSize, slice.isDirect());
             isUncompressedOriginal = false;
           } else if (uncompressed == null) {
             allocateForUncompressed(bufferSize, slice.isDirect());
-=======
-            uncompressed = allocateBuffer(bufferSize, slice.isDirect());
-            isUncompressedOriginal = false;
-          } else if (uncompressed == null) {
-            uncompressed = allocateBuffer(bufferSize, slice.isDirect());
->>>>>>> 375b0a85
           } else {
             uncompressed.clear();
           }
@@ -373,7 +317,6 @@
       compressed = null;
       currentRange = bytes.size();
       currentOffset = length;
-<<<<<<< HEAD
       if (doManageBuffers) {
         // TODO: this is the inefficient path for now. LLAP will used this differently.
         for (DiskRange range : bytes) {
@@ -382,8 +325,6 @@
           }
         }
       }
-=======
->>>>>>> 375b0a85
       bytes.clear();
     }
 
@@ -468,7 +409,6 @@
       for (DiskRange range : bytes) {
         if (range.getOffset() <= desired && desired < range.getEnd()) {
           currentRange = i;
-<<<<<<< HEAD
           if (range instanceof BufferChunk) {
             cacheBuffer = null;
             compressed = range.getData().duplicate();
@@ -483,12 +423,6 @@
               throw new IOException("Cannot seek into the middle of uncompressed cached data");
             }
           }
-=======
-          compressed = range.getData().duplicate();
-          int pos = compressed.position();
-          pos += (int)(desired - range.getOffset());
-          compressed.position(pos);
->>>>>>> 375b0a85
           currentOffset = desired;
           return;
         }
@@ -499,7 +433,6 @@
       if (segments != 0 && desired == bytes.get(segments - 1).getEnd()) {
         DiskRange range = bytes.get(segments - 1);
         currentRange = segments - 1;
-<<<<<<< HEAD
         if (range instanceof BufferChunk) {
           cacheBuffer = null;
           compressed = range.getData().duplicate();
@@ -512,13 +445,8 @@
           if (desired != range.getOffset()) {
             throw new IOException("Cannot seek into the middle of uncompressed cached data");
           }
-          currentOffset = desired;
-        }
-=======
-        compressed = range.getData().duplicate();
-        compressed.position(compressed.limit());
+        }
         currentOffset = desired;
->>>>>>> 375b0a85
         return;
       }
       throw new IOException("Seek outside of data in " + this + " to " + desired);
@@ -560,10 +488,7 @@
 
   /**
    * Create an input stream from a list of buffers.
-<<<<<<< HEAD
    * @param fileName name of the file
-=======
->>>>>>> 375b0a85
    * @param streamName the name of the stream
    * @param buffers the list of ranges of bytes for the stream
    * @param offsets a list of offsets (the same length as input) that must
@@ -576,12 +501,8 @@
    */
   @VisibleForTesting
   @Deprecated
-<<<<<<< HEAD
   public static InStream create(Long fileId,
                                 String streamName,
-=======
-  public static InStream create(String streamName,
->>>>>>> 375b0a85
                                 ByteBuffer[] buffers,
                                 long[] offsets,
                                 long length,
@@ -591,11 +512,7 @@
     for (int i = 0; i < buffers.length; ++i) {
       input.add(new BufferChunk(buffers[i], offsets[i]));
     }
-<<<<<<< HEAD
     return create(fileId, streamName, input, length, codec, bufferSize, null);
-=======
-    return create(streamName, input, length, codec, bufferSize);
->>>>>>> 375b0a85
   }
 
   /**
@@ -605,7 +522,6 @@
    * @param length the length in bytes of the stream
    * @param codec the compression codec
    * @param bufferSize the compression buffer size
-<<<<<<< HEAD
    * @param cache Low-level cache to use to put data, if any. Only works with compressed streams.
    * @return an input stream
    * @throws IOException
@@ -981,20 +897,6 @@
         LOG.info("Adding " + cc + " before " + lastChunk + " in the buffers");
       }
       lastChunk.insertPartBefore(cc);
-=======
-   * @return an input stream
-   * @throws IOException
-   */
-  public static InStream create(String name,
-                                List<DiskRange> input,
-                                long length,
-                                CompressionCodec codec,
-                                int bufferSize) throws IOException {
-    if (codec == null) {
-      return new UncompressedStream(name, input, length);
-    } else {
-      return new CompressedStream(name, input, length, codec, bufferSize);
->>>>>>> 375b0a85
     }
     return cc;
   }
